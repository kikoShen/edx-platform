--- conflicted
+++ resolved
@@ -13,12 +13,8 @@
     The objects have no predefined attrs but instead are obj encodings of the
     editable metadata.
     '''
-<<<<<<< HEAD
-    FILTERED_LIST = XModuleDescriptor.system_metadata_fields + ['start', 'end', 'enrollment_start', 'enrollment_end', 'tabs', 'graceperiod', 'checklists']
-=======
     FILTERED_LIST = XModuleDescriptor.system_metadata_fields + ['start', 'end',
-        'enrollment_start', 'enrollment_end', 'tabs', 'graceperiod']
->>>>>>> 056b7d34
+        'enrollment_start', 'enrollment_end', 'tabs', 'graceperiod', 'checklists']
 
     @classmethod
     def fetch(cls, course_location):
