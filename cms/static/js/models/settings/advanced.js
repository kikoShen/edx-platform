--- conflicted
+++ resolved
@@ -9,11 +9,9 @@
     blacklistKeys : [], // an array which the controller should populate directly for now [static not instance based]
     initialize: function() {
         console.log('in initialize');
-<<<<<<< HEAD
         var editor = ace.edit('course-advanced-policy-1-value');
         editor.setTheme("ace/theme/chrome");
         editor.getSession().setMode("ace/mode/json");
-=======
     },
     validate: function(attrs) {
         var errors = {};
@@ -214,6 +212,5 @@
         console.log('updating ', key, value);
         
         this.model.set(key, value, {validate:true});
->>>>>>> 1cc62fae
     }
 });