--- conflicted
+++ resolved
@@ -564,9 +564,6 @@
 
     stores_state = True
     has_score = True
-<<<<<<< HEAD
-    template_dir_name = "peer_grading"
-=======
     template_dir_name = "peer_grading"
 
     js = {'coffee': [resource_string(__name__, 'js/src/html/edit.coffee')]}
@@ -598,11 +595,10 @@
             """Assumes that xml_object has child k"""
             return xml_object.xpath(k)[0]
 
-        return {}
+        return {}, []
 
 
     def definition_to_xml(self, resource_fs):
         '''Return an xml element representing this definition.'''
         elt = etree.Element('peergrading')
-        return elt
->>>>>>> cde4cdf8
+        return elt