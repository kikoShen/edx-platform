# multicourse/multicourse_settings.py
#
# central module for providing fixed settings (course name, number, title)
# for multiple courses.  Loads this information from django.conf.settings
#
# Allows backward compatibility with settings configurations without
# multiple courses specified.
#
# The central piece of configuration data is the dict COURSE_SETTINGS, with
# keys being the COURSE_NAME (spaces ok), and the value being a dict of
# parameter,value pairs. The required parameters are:
#
# - number  : course number (used in the simplewiki pages)
# - title   : humanized descriptive course title
#
# Optional parameters:
#
# - xmlpath : path (relative to data directory) for this course (defaults to "")
#
# If COURSE_SETTINGS does not exist, then fallback to 6.002_Spring_2012 default,
# for now.

from django.conf import settings

#-----------------------------------------------------------------------------
# load course settings

if hasattr(settings,'COURSE_SETTINGS'):    	# in the future, this could be replaced by reading an XML file
    COURSE_SETTINGS = settings.COURSE_SETTINGS

elif hasattr(settings,'COURSE_NAME'):		# backward compatibility
    COURSE_SETTINGS = {settings.COURSE_NAME: {'number': settings.COURSE_NUMBER,
                                              'title':  settings.COURSE_TITLE,
                                              'location': settings.COURSE_LOCATION,
                                              },
                       }
else:						# default to 6.002_Spring_2012
    COURSE_SETTINGS = {'6.002_Spring_2012': {'number': '6.002x',
                                              'title':  'Circuits and Electronics',
                                              'location': 'i4x://edx/6002xs12/course/6.002 Spring 2012',
                                              },
                       }

#-----------------------------------------------------------------------------
# wrapper functions around course settings

def get_coursename_from_request(request):
    if 'coursename' in request.session:
        coursename = request.session['coursename']
        settings.COURSE_TITLE = get_course_title(coursename) 	# overwrite settings.COURSE_TITLE based on this
    else: coursename = None
    return coursename

def get_course_settings(coursename):
    if not coursename:
        if hasattr(settings, 'COURSE_DEFAULT'):
            coursename = settings.COURSE_DEFAULT
        else:
            coursename = '6.002_Spring_2012'
    if coursename in COURSE_SETTINGS:
        return COURSE_SETTINGS[coursename]
    coursename = coursename.replace(' ', '_')
    if coursename in COURSE_SETTINGS:
        return COURSE_SETTINGS[coursename]
    return None


def is_valid_course(coursename):
    return get_course_settings(coursename) != None


def get_course_property(coursename, property):
    cs = get_course_settings(coursename)

    # raise exception instead?
    if not cs:
        return ''

    if property in cs:
        return cs[property]

    # default
    return ''


def get_course_xmlpath(coursename):
    return get_course_property(coursename, 'xmlpath')


def get_course_title(coursename):
    return get_course_property(coursename, 'title')


def get_course_number(coursename):
<<<<<<< HEAD
    return get_course_property(coursename, 'number')


def get_course_location(coursename):
    return get_course_property(coursename, 'location')
=======
    return get_course_property(coursename,'number')

def get_course_github_url(coursename):
    return get_course_property(coursename,'github_url')

def get_course_default_chapter(coursename):
    return get_course_property(coursename,'default_chapter')

def get_course_default_section(coursename):
    return get_course_property(coursename,'default_section')
    
>>>>>>> f2532d96
<|MERGE_RESOLUTION|>--- conflicted
+++ resolved
@@ -92,14 +92,7 @@
 
 
 def get_course_number(coursename):
-<<<<<<< HEAD
     return get_course_property(coursename, 'number')
-
-
-def get_course_location(coursename):
-    return get_course_property(coursename, 'location')
-=======
-    return get_course_property(coursename,'number')
 
 def get_course_github_url(coursename):
     return get_course_property(coursename,'github_url')
@@ -110,4 +103,5 @@
 def get_course_default_section(coursename):
     return get_course_property(coursename,'default_section')
     
->>>>>>> f2532d96
+def get_course_location(coursename):
+    return get_course_property(coursename, 'location')