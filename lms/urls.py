from django.conf import settings
from django.conf.urls import patterns, include, url
from ratelimitbackend import admin
from django.conf.urls.static import static

import django.contrib.auth.views

# Uncomment the next two lines to enable the admin:
if settings.DEBUG or settings.FEATURES.get('ENABLE_DJANGO_ADMIN_SITE'):
    admin.autodiscover()

urlpatterns = ('',  # nopep8
    # certificate view
    url(r'^update_certificate$', 'certificates.views.update_certificate'),
    url(r'^request_certificate$', 'certificates.views.request_certificate'),
    url(r'^$', 'branding.views.index', name="root"),   # Main marketing page, or redirect to courseware
    url(r'^dashboard$', 'student.views.dashboard', name="dashboard"),
    url(r'^token$', 'student.views.token', name="token"),
    url(r'^login$', 'student.views.signin_user', name="signin_user"),
    url(r'^register$', 'student.views.register_user', name="register_user"),

    url(r'^admin_dashboard$', 'dashboard.views.dashboard'),

    url(r'^change_email$', 'student.views.change_email_request', name="change_email"),
    url(r'^email_confirm/(?P<key>[^/]*)$', 'student.views.confirm_email_change'),
    url(r'^change_name$', 'student.views.change_name_request', name="change_name"),
    url(r'^accept_name_change$', 'student.views.accept_name_change'),
    url(r'^reject_name_change$', 'student.views.reject_name_change'),
    url(r'^pending_name_changes$', 'student.views.pending_name_changes'),
    url(r'^event$', 'track.views.user_track'),
    url(r'^t/(?P<template>[^/]*)$', 'static_template_view.views.index'),   # TODO: Is this used anymore? What is STATIC_GRAB?

    url(r'^accounts/login$', 'student.views.accounts_login', name="accounts_login"),
    url(r'^accounts/manage_user_standing', 'student.views.manage_user_standing',
        name='manage_user_standing'),
    url(r'^accounts/disable_account_ajax$', 'student.views.disable_account_ajax',
        name="disable_account_ajax"),

    url(r'^login_ajax$', 'student.views.login_user', name="login"),
    url(r'^login_ajax/(?P<error>[^/]*)$', 'student.views.login_user'),
    url(r'^logout$', 'student.views.logout_user', name='logout'),
    url(r'^create_account$', 'student.views.create_account', name='create_account'),
    url(r'^activate/(?P<key>[^/]*)$', 'student.views.activate_account', name="activate"),

    url(r'^password_reset/$', 'student.views.password_reset', name='password_reset'),
    ## Obsolete Django views for password resets
    ## TODO: Replace with Mako-ized views
    url(r'^password_change/$', django.contrib.auth.views.password_change,
        name='auth_password_change'),
    url(r'^password_change_done/$', django.contrib.auth.views.password_change_done,
        name='auth_password_change_done'),
    url(r'^password_reset_confirm/(?P<uidb36>[0-9A-Za-z]+)-(?P<token>.+)/$',
        'student.views.password_reset_confirm_wrapper',
        name='auth_password_reset_confirm'),
    url(r'^password_reset_complete/$', django.contrib.auth.views.password_reset_complete,
        name='auth_password_reset_complete'),
    url(r'^password_reset_done/$', django.contrib.auth.views.password_reset_done,
        name='auth_password_reset_done'),

    url(r'^heartbeat$', include('heartbeat.urls')),

    url(r'^user_api/', include('user_api.urls')),

    url(r'^lang_pref/', include('lang_pref.urls')),

    url(r'^', include('waffle.urls')),

    url(r'^i18n/', include('django.conf.urls.i18n')),

    url(r'^embargo$', 'student.views.embargo', name="embargo"),
)

# if settings.FEATURES.get("MULTIPLE_ENROLLMENT_ROLES"):
urlpatterns += (
    url(r'^verify_student/', include('verify_student.urls')),
    url(r'^course_modes/', include('course_modes.urls')),
)


js_info_dict = {
    'domain': 'djangojs',
    # No packages needed, we get LOCALE_PATHS anyway.
    'packages': (),
}

urlpatterns += (
    # Serve catalog of localized strings to be rendered by Javascript
    url(r'^jsi18n/$', 'django.views.i18n.javascript_catalog', js_info_dict),
)

# sysadmin dashboard, to see what courses are loaded, to delete & load courses
if settings.FEATURES["ENABLE_SYSADMIN_DASHBOARD"]:
    urlpatterns += (
        url(r'^sysadmin/', include('dashboard.sysadmin_urls')),
    )

#Semi-static views (these need to be rendered and have the login bar, but don't change)
urlpatterns += (
    url(r'^404$', 'static_template_view.views.render',
        {'template': '404.html'}, name="404"),
)

# Semi-static views only used by edX, not by themes
if not settings.FEATURES["USE_CUSTOM_THEME"]:
    urlpatterns += (
        url(r'^jobs$', 'static_template_view.views.render',
            {'template': 'jobs.html'}, name="jobs"),
        url(r'^press$', 'student.views.press', name="press"),
        url(r'^media-kit$', 'static_template_view.views.render',
            {'template': 'media-kit.html'}, name="media-kit"),
        url(r'^faq$', 'static_template_view.views.render',
            {'template': 'faq.html'}, name="faq_edx"),
        url(r'^help$', 'static_template_view.views.render',
            {'template': 'help.html'}, name="help_edx"),

        # TODO: (bridger) The copyright has been removed until it is updated for edX
        # url(r'^copyright$', 'static_template_view.views.render',
        #     {'template': 'copyright.html'}, name="copyright"),

        # Press releases
        url(r'^press/([_a-zA-Z0-9-]+)$', 'static_template_view.views.render_press_release', name='press_release'),

        # Favicon
        (r'^favicon\.ico$', 'django.views.generic.simple.redirect_to', {'url': '/static/images/favicon.ico'}),

        url(r'^submit_feedback$', 'util.views.submit_feedback'),

    )

# Only enable URLs for those marketing links actually enabled in the
# settings. Disable URLs by marking them as None.
for key, value in settings.MKTG_URL_LINK_MAP.items():
    # Skip disabled URLs
    if value is None:
        continue

    # These urls are enabled separately
    if key == "ROOT" or key == "COURSES":
        continue

    # Make the assumptions that the templates are all in the same dir
    # and that they all match the name of the key (plus extension)
    template = "%s.html" % key.lower()

    # To allow theme templates to inherit from default templates,
    # prepend a standard prefix
    if settings.FEATURES["USE_CUSTOM_THEME"]:
        template = "theme-" + template

    # Make the assumption that the URL we want is the lowercased
    # version of the map key
    urlpatterns += (url(r'^%s' % key.lower(),
                        'static_template_view.views.render',
                        {'template': template}, name=value),)


if settings.PERFSTATS:
    urlpatterns += (url(r'^reprofile$', 'lms.lib.perfstats.views.end_profile'),)

# Multicourse wiki (Note: wiki urls must be above the courseware ones because of
# the custom tab catch-all)
if settings.WIKI_ENABLED:
    from wiki.urls import get_pattern as wiki_pattern
    from django_notify.urls import get_pattern as notify_pattern

    # Note that some of these urls are repeated in course_wiki.course_nav. Make sure to update
    # them together.
    urlpatterns += (
        # First we include views from course_wiki that we use to override the default views.
        # They come first in the urlpatterns so they get resolved first
        url('^wiki/create-root/$', 'course_wiki.views.root_create', name='root_create'),
        url(r'^wiki/', include(wiki_pattern())),
        url(r'^notify/', include(notify_pattern())),

        # These urls are for viewing the wiki in the context of a course. They should
        # never be returned by a reverse() so they come after the other url patterns
        url(r'^courses/(?P<course_id>[^/]+/[^/]+/[^/]+)/course_wiki/?$',
            'course_wiki.views.course_wiki_redirect', name="course_wiki"),
        url(r'^courses/(?:[^/]+/[^/]+/[^/]+)/wiki/', include(wiki_pattern())),
    )


if settings.COURSEWARE_ENABLED:
    urlpatterns += (
        url(r'^courses/(?P<course_id>[^/]+/[^/]+/[^/]+)/jump_to/(?P<location>.*)$',
            'courseware.views.jump_to', name="jump_to"),
        url(r'^courses/(?P<course_id>[^/]+/[^/]+/[^/]+)/jump_to_id/(?P<module_id>.*)$',
            'courseware.views.jump_to_id', name="jump_to_id"),
        url(r'^courses/(?P<course_id>[^/]+/[^/]+/[^/]+)/xblock/(?P<usage_id>[^/]*)/handler/(?P<handler>[^/]*)(?:/(?P<suffix>.*))?$',
            'courseware.module_render.handle_xblock_callback',
            name='xblock_handler'),
        url(r'^courses/(?P<course_id>[^/]+/[^/]+/[^/]+)/xblock/(?P<usage_id>[^/]*)/handler_noauth/(?P<handler>[^/]*)(?:/(?P<suffix>.*))?$',
            'courseware.module_render.handle_xblock_callback_noauth',
            name='xblock_handler_noauth'),
        url(r'xblock/resource/(?P<block_type>[^/]+)/(?P<uri>.*)$',
            'courseware.module_render.xblock_resource',
            name='xblock_resource_url'),

        # Software Licenses

        # TODO: for now, this is the endpoint of an ajax replay
        # service that retrieve and assigns license numbers for
        # software assigned to a course. The numbers have to be loaded
        # into the database.
        url(r'^software-licenses$', 'licenses.views.user_software_license', name="user_software_license"),

        url(r'^courses/(?P<course_id>[^/]+/[^/]+/[^/]+)/xqueue/(?P<userid>[^/]*)/(?P<mod_id>.*?)/(?P<dispatch>[^/]*)$',
            'courseware.module_render.xqueue_callback',
            name='xqueue_callback'),
        url(r'^change_setting$', 'student.views.change_setting',
            name='change_setting'),

        # TODO: These views need to be updated before they work
        url(r'^calculate$', 'util.views.calculate'),
        # TODO: We should probably remove the circuit package. I believe it was only used in the old way of saving wiki circuits for the wiki
        # url(r'^edit_circuit/(?P<circuit>[^/]*)$', 'circuit.views.edit_circuit'),
        # url(r'^save_circuit/(?P<circuit>[^/]*)$', 'circuit.views.save_circuit'),

        url(r'^courses/?$', 'branding.views.courses', name="courses"),
        url(r'^change_enrollment$',
            'student.views.change_enrollment', name="change_enrollment"),
        url(r'^change_email_settings$', 'student.views.change_email_settings', name="change_email_settings"),

        url(r'^course_sneakpeek/(?P<course_id>[^/]+/[^/]+/[^/]+)/$',
            'student.views.setup_sneakpeek', name="course_sneakpeek"),

        #About the course
        url(r'^courses/(?P<course_id>[^/]+/[^/]+/[^/]+)/about$',
            'courseware.views.course_about', name="about_course"),
        #View for mktg site (kept for backwards compatibility TODO - remove before merge to master)
        url(r'^courses/(?P<course_id>[^/]+/[^/]+/[^/]+)/mktg-about$',
            'courseware.views.mktg_course_about', name="mktg_about_course"),
        #View for mktg site
        url(r'^mktg/(?P<course_id>.*)$',
            'courseware.views.mktg_course_about', name="mktg_about_course"),

        #Inside the course
        url(r'^courses/(?P<course_id>[^/]+/[^/]+/[^/]+)/$',
            'courseware.views.course_info', name="course_root"),
        url(r'^courses/(?P<course_id>[^/]+/[^/]+/[^/]+)/info$',
            'courseware.views.course_info', name="info"),
        url(r'^courses/(?P<course_id>[^/]+/[^/]+/[^/]+)/syllabus$',
            'courseware.views.syllabus', name="syllabus"),   # TODO arjun remove when custom tabs in place, see courseware/courses.py

        url(r'^courses/(?P<course_id>[^/]+/[^/]+/[^/]+)/book/(?P<book_index>\d+)/$',
            'staticbook.views.index', name="book"),
        url(r'^courses/(?P<course_id>[^/]+/[^/]+/[^/]+)/book/(?P<book_index>\d+)/(?P<page>\d+)$',
            'staticbook.views.index', name="book"),

        url(r'^courses/(?P<course_id>[^/]+/[^/]+/[^/]+)/pdfbook/(?P<book_index>\d+)/$',
            'staticbook.views.pdf_index', name="pdf_book"),
        url(r'^courses/(?P<course_id>[^/]+/[^/]+/[^/]+)/pdfbook/(?P<book_index>\d+)/(?P<page>\d+)$',
            'staticbook.views.pdf_index', name="pdf_book"),

        url(r'^courses/(?P<course_id>[^/]+/[^/]+/[^/]+)/pdfbook/(?P<book_index>\d+)/chapter/(?P<chapter>\d+)/$',
            'staticbook.views.pdf_index', name="pdf_book"),
        url(r'^courses/(?P<course_id>[^/]+/[^/]+/[^/]+)/pdfbook/(?P<book_index>\d+)/chapter/(?P<chapter>\d+)/(?P<page>\d+)$',
            'staticbook.views.pdf_index', name="pdf_book"),

        url(r'^courses/(?P<course_id>[^/]+/[^/]+/[^/]+)/htmlbook/(?P<book_index>\d+)/$',
            'staticbook.views.html_index', name="html_book"),
        url(r'^courses/(?P<course_id>[^/]+/[^/]+/[^/]+)/htmlbook/(?P<book_index>\d+)/chapter/(?P<chapter>\d+)/$',
            'staticbook.views.html_index', name="html_book"),

        url(r'^courses/(?P<course_id>[^/]+/[^/]+/[^/]+)/courseware/?$',
            'courseware.views.index', name="courseware"),
        url(r'^courses/(?P<course_id>[^/]+/[^/]+/[^/]+)/courseware/(?P<chapter>[^/]*)/$',
            'courseware.views.index', name="courseware_chapter"),
        url(r'^courses/(?P<course_id>[^/]+/[^/]+/[^/]+)/courseware/(?P<chapter>[^/]*)/(?P<section>[^/]*)/$',
            'courseware.views.index', name="courseware_section"),
        url(r'^courses/(?P<course_id>[^/]+/[^/]+/[^/]+)/courseware/(?P<chapter>[^/]*)/(?P<section>[^/]*)/(?P<position>[^/]*)/?$',
            'courseware.views.index', name="courseware_position"),

        url(r'^courses/(?P<course_id>[^/]+/[^/]+/[^/]+)/progress$',
            'courseware.views.progress', name="progress"),
        # Takes optional student_id for instructor use--shows profile as that student sees it.
        url(r'^courses/(?P<course_id>[^/]+/[^/]+/[^/]+)/progress/(?P<student_id>[^/]*)/$',
            'courseware.views.progress', name="student_progress"),

        # For the instructor
        url(r'^courses/(?P<course_id>[^/]+/[^/]+/[^/]+)/instructor$',
            'instructor.views.legacy.instructor_dashboard', name="instructor_dashboard"),

        # see ENABLE_INSTRUCTOR_BETA_DASHBOARD section for more urls

        url(r'^courses/(?P<course_id>[^/]+/[^/]+/[^/]+)/gradebook$',
            'instructor.views.legacy.gradebook', name='gradebook'),
        url(r'^courses/(?P<course_id>[^/]+/[^/]+/[^/]+)/grade_summary$',
            'instructor.views.legacy.grade_summary', name='grade_summary'),
        url(r'^courses/(?P<course_id>[^/]+/[^/]+/[^/]+)/staff_grading$',
            'open_ended_grading.views.staff_grading', name='staff_grading'),
        url(r'^courses/(?P<course_id>[^/]+/[^/]+/[^/]+)/staff_grading/get_next$',
            'open_ended_grading.staff_grading_service.get_next', name='staff_grading_get_next'),
        url(r'^courses/(?P<course_id>[^/]+/[^/]+/[^/]+)/staff_grading/save_grade$',
            'open_ended_grading.staff_grading_service.save_grade', name='staff_grading_save_grade'),
        url(r'^courses/(?P<course_id>[^/]+/[^/]+/[^/]+)/staff_grading/get_problem_list$',
            'open_ended_grading.staff_grading_service.get_problem_list', name='staff_grading_get_problem_list'),

        # Open Ended problem list
        url(r'^courses/(?P<course_id>[^/]+/[^/]+/[^/]+)/open_ended_problems$',
            'open_ended_grading.views.student_problem_list', name='open_ended_problems'),

        # Open Ended flagged problem list
        url(r'^courses/(?P<course_id>[^/]+/[^/]+/[^/]+)/open_ended_flagged_problems$',
            'open_ended_grading.views.flagged_problem_list', name='open_ended_flagged_problems'),
        url(r'^courses/(?P<course_id>[^/]+/[^/]+/[^/]+)/open_ended_flagged_problems/take_action_on_flags$',
            'open_ended_grading.views.take_action_on_flags', name='open_ended_flagged_problems_take_action'),

        # Cohorts management
        url(r'^courses/(?P<course_id>[^/]+/[^/]+/[^/]+)/cohorts$',
            'course_groups.views.list_cohorts', name="cohorts"),
        url(r'^courses/(?P<course_id>[^/]+/[^/]+/[^/]+)/cohorts/add$',
            'course_groups.views.add_cohort',
            name="add_cohort"),
        url(r'^courses/(?P<course_id>[^/]+/[^/]+/[^/]+)/cohorts/(?P<cohort_id>[0-9]+)$',
            'course_groups.views.users_in_cohort',
            name="list_cohort"),
        url(r'^courses/(?P<course_id>[^/]+/[^/]+/[^/]+)/cohorts/(?P<cohort_id>[0-9]+)/add$',
            'course_groups.views.add_users_to_cohort',
            name="add_to_cohort"),
        url(r'^courses/(?P<course_id>[^/]+/[^/]+/[^/]+)/cohorts/(?P<cohort_id>[0-9]+)/delete$',
            'course_groups.views.remove_user_from_cohort',
            name="remove_from_cohort"),
        url(r'^courses/(?P<course_id>[^/]+/[^/]+/[^/]+)/cohorts/debug$',
            'course_groups.views.debug_cohort_mgmt',
            name="debug_cohort_mgmt"),

        # Open Ended Notifications
        url(r'^courses/(?P<course_id>[^/]+/[^/]+/[^/]+)/open_ended_notifications$',
            'open_ended_grading.views.combined_notifications', name='open_ended_notifications'),

        url(r'^courses/(?P<course_id>[^/]+/[^/]+/[^/]+)/peer_grading$',
            'open_ended_grading.views.peer_grading', name='peer_grading'),

        url(r'^courses/(?P<course_id>[^/]+/[^/]+/[^/]+)/notes$', 'notes.views.notes', name='notes'),
        url(r'^courses/(?P<course_id>[^/]+/[^/]+/[^/]+)/notes/', include('notes.urls')),

    )

    # allow course staff to change to student view of courseware
    if settings.FEATURES.get('ENABLE_MASQUERADE'):
        urlpatterns += (
            url(r'^masquerade/(?P<marg>.*)$', 'courseware.masquerade.handle_ajax', name="masquerade-switch"),
        )

    # chat renders inside an iframe so that we can better track
    # an active chat user between page requests and pop out the chat
    # widget window
    if settings.FEATURES.get('ENABLE_CHAT'):
        urlpatterns += (
            url(r'^courses/(?P<course_id>[^/]+/[^/]+/[^/]+)/chat/?$',
                'jabber.views.chat', name="chat"),
        )

    # discussion forums live within courseware, so courseware must be enabled first
    if settings.FEATURES.get('ENABLE_DISCUSSION_SERVICE'):
        urlpatterns += (
            url(r'^courses/(?P<course_id>[^/]+/[^/]+/[^/]+)/discussion/',
                include('django_comment_client.urls')),
            url(r'^notification_prefs/enable/', 'notification_prefs.views.ajax_enable'),
            url(r'^notification_prefs/disable/', 'notification_prefs.views.ajax_disable'),
            url(r'^notification_prefs/status/', 'notification_prefs.views.ajax_status'),
            url(r'^notification_prefs/unsubscribe/(?P<token>[a-zA-Z0-9-_=]+)/',
                'notification_prefs.views.set_subscription', {'subscribe': False}, name="unsubscribe_forum_update"),
            url(r'^notification_prefs/resubscribe/(?P<token>[a-zA-Z0-9-_=]+)/',
                'notification_prefs.views.set_subscription', {'subscribe': True}, name="resubscribe_forum_update"),
        )
    urlpatterns += (
        # This MUST be the last view in the courseware--it's a catch-all for custom tabs.
        url(r'^courses/(?P<course_id>[^/]+/[^/]+/[^/]+)/(?P<tab_slug>[^/]+)/$',
        'courseware.views.static_tab', name="static_tab"),
    )

    if settings.FEATURES.get('ENABLE_STUDENT_HISTORY_VIEW'):
        urlpatterns += (
            url(r'^courses/(?P<course_id>[^/]+/[^/]+/[^/]+)/submission_history/(?P<student_username>[^/]*)/(?P<location>.*?)$',
                'courseware.views.submission_history',
                name='submission_history'),
        )


if settings.COURSEWARE_ENABLED and settings.FEATURES.get('ENABLE_INSTRUCTOR_BETA_DASHBOARD'):
    urlpatterns += (
        url(r'^courses/(?P<course_id>[^/]+/[^/]+/[^/]+)/instructor_dashboard$',
            'instructor.views.instructor_dashboard.instructor_dashboard_2', name="instructor_dashboard_2"),

        url(r'^courses/(?P<course_id>[^/]+/[^/]+/[^/]+)/instructor_dashboard/api/',
            include('instructor.views.api_urls'))
    )

if settings.FEATURES.get('CLASS_DASHBOARD'):
    urlpatterns += (
        # Json request data for metrics for entire course
<<<<<<< HEAD
        url(r'^courses/(?P<course_id>[^/]+/[^/]+/[^/]+)/all_sequential_open_distribution$',
            'class_dashboard.views.all_sequential_open_distribution', name="all_sequential_open_distribution"),
        url(r'^courses/(?P<course_id>[^/]+/[^/]+/[^/]+)/all_problem_grade_distribution$',
            'class_dashboard.views.all_problem_grade_distribution', name="all_problem_grade_distribution"),

        #Json request data for metrics for particular section
        url(r'^courses/(?P<course_id>[^/]+/[^/]+/[^/]+)/problem_grade_distribution/(?P<section>\d+)$',
            'class_dashboard.views.section_problem_grade_distribution', name="section_problem_grade_distribution"),
    )

if settings.ENABLE_JASMINE:
    urlpatterns += (url(r'^_jasmine/', include('django_jasmine.urls')),)


=======
        url(r'^courses/(?P<course_id>[^/]+/[^/]+/[^/]+)/all_sequential_open_distrib$',
            'class_dashboard.views.all_sequential_open_distrib', name="all_sequential_open_distrib"),
        url(r'^courses/(?P<course_id>[^/]+/[^/]+/[^/]+)/all_problem_grade_distribution$',
            'class_dashboard.views.all_problem_grade_distribution', name="all_problem_grade_distribution"),

        # Json request data for metrics for particular section
        url(r'^courses/(?P<course_id>[^/]+/[^/]+/[^/]+)/problem_grade_distribution/(?P<section>\d+)$',
            'class_dashboard.views.section_problem_grade_distrib', name="section_problem_grade_distrib"),
    )

>>>>>>> 76566be2
if settings.DEBUG or settings.FEATURES.get('ENABLE_DJANGO_ADMIN_SITE'):
    ## Jasmine and admin
    urlpatterns += (url(r'^admin/', include(admin.site.urls)),)

if settings.FEATURES.get('AUTH_USE_OPENID'):
    urlpatterns += (
        url(r'^openid/login/$', 'django_openid_auth.views.login_begin', name='openid-login'),
        url(r'^openid/complete/$', 'external_auth.views.openid_login_complete', name='openid-complete'),
        url(r'^openid/logo.gif$', 'django_openid_auth.views.logo', name='openid-logo'),
    )

if settings.FEATURES.get('AUTH_USE_SHIB'):
    urlpatterns += (
        url(r'^shib-login/$', 'external_auth.views.shib_login', name='shib-login'),
    )

if settings.FEATURES.get('AUTH_USE_CAS'):
    urlpatterns += (
        url(r'^cas-auth/login/$', 'external_auth.views.cas_login', name="cas-login"),
        url(r'^cas-auth/logout/$', 'django_cas.views.logout', {'next_page': '/'}, name="cas-logout"),
    )

if settings.FEATURES.get('RESTRICT_ENROLL_BY_REG_METHOD'):
    urlpatterns += (
        url(r'^course_specific_login/(?P<course_id>[^/]+/[^/]+/[^/]+)/$',
            'external_auth.views.course_specific_login', name='course-specific-login'),
        url(r'^course_specific_register/(?P<course_id>[^/]+/[^/]+/[^/]+)/$',
            'external_auth.views.course_specific_register', name='course-specific-register'),

    )

# Shopping cart
urlpatterns += (
    url(r'^shoppingcart/', include('shoppingcart.urls')),
)

if settings.FEATURES.get('ENABLE_SUPERUSER_LOGIN_AS'):
    urlpatterns += (
        url(r'^su_login_as/(?P<username>[\w.@+-]+)/?$', 'student.views.superuser_login_as', name='impersonate'),
    )

if settings.FEATURES.get('AUTH_USE_OPENID_PROVIDER'):
    urlpatterns += (
        url(r'^openid/provider/login/$', 'external_auth.views.provider_login', name='openid-provider-login'),
        url(r'^openid/provider/login/(?:.+)$', 'external_auth.views.provider_identity', name='openid-provider-login-identity'),
        url(r'^openid/provider/identity/$', 'external_auth.views.provider_identity', name='openid-provider-identity'),
        url(r'^openid/provider/xrds/$', 'external_auth.views.provider_xrds', name='openid-provider-xrds')
    )

if settings.FEATURES.get('ENABLE_LMS_MIGRATION'):
    urlpatterns += (
        url(r'^migrate/modules$', 'lms_migration.migrate.manage_modulestores'),
        url(r'^migrate/reload/(?P<reload_dir>[^/]+)$', 'lms_migration.migrate.manage_modulestores'),
        url(r'^migrate/reload/(?P<reload_dir>[^/]+)/(?P<commit_id>[^/]+)$', 'lms_migration.migrate.manage_modulestores'),
        url(r'^gitreload$', 'lms_migration.migrate.gitreload'),
        url(r'^gitreload/(?P<reload_dir>[^/]+)$', 'lms_migration.migrate.gitreload'),
    )

if settings.FEATURES.get('ENABLE_SQL_TRACKING_LOGS'):
    urlpatterns += (
        url(r'^event_logs$', 'track.views.view_tracking_log'),
        url(r'^event_logs/(?P<args>.+)$', 'track.views.view_tracking_log'),
    )

if settings.FEATURES.get('ENABLE_SERVICE_STATUS'):
    urlpatterns += (
        url(r'^status/', include('service_status.urls')),
    )

if settings.FEATURES.get('ENABLE_INSTRUCTOR_BACKGROUND_TASKS'):
    urlpatterns += (
        url(r'^instructor_task_status/$', 'instructor_task.views.instructor_task_status', name='instructor_task_status'),
    )

if settings.FEATURES.get('RUN_AS_ANALYTICS_SERVER_ENABLED'):
    urlpatterns += (
        url(r'^edinsights_service/', include('edinsights.core.urls')),
    )
    import edinsights.core.registry

# FoldIt views
urlpatterns += (
    # The path is hardcoded into their app...
    url(r'^comm/foldit_ops', 'foldit.views.foldit_ops', name="foldit_ops"),
)

if settings.FEATURES.get('ENABLE_DEBUG_RUN_PYTHON'):
    urlpatterns += (
        url(r'^debug/run_python', 'debug.views.run_python'),
    )

# Crowdsourced hinting instructor manager.
if settings.FEATURES.get('ENABLE_HINTER_INSTRUCTOR_VIEW'):
    urlpatterns += (
        url(r'^courses/(?P<course_id>[^/]+/[^/]+/[^/]+)/hint_manager$',
            'instructor.hint_manager.hint_manager', name="hint_manager"),
    )

# enable automatic login
if settings.FEATURES.get('AUTOMATIC_AUTH_FOR_TESTING'):
    urlpatterns += (
        url(r'^auto_auth$', 'student.views.auto_auth'),
    )

# Third-party auth.
if settings.FEATURES.get('ENABLE_THIRD_PARTY_AUTH'):
    urlpatterns += (
        url(r'', include('third_party_auth.urls')),
    )

urlpatterns = patterns(*urlpatterns)

if settings.DEBUG:
    urlpatterns += static(settings.STATIC_URL, document_root=settings.STATIC_ROOT)

#Custom error pages
handler404 = 'static_template_view.views.render_404'
handler500 = 'static_template_view.views.render_500'<|MERGE_RESOLUTION|>--- conflicted
+++ resolved
@@ -391,22 +391,6 @@
 if settings.FEATURES.get('CLASS_DASHBOARD'):
     urlpatterns += (
         # Json request data for metrics for entire course
-<<<<<<< HEAD
-        url(r'^courses/(?P<course_id>[^/]+/[^/]+/[^/]+)/all_sequential_open_distribution$',
-            'class_dashboard.views.all_sequential_open_distribution', name="all_sequential_open_distribution"),
-        url(r'^courses/(?P<course_id>[^/]+/[^/]+/[^/]+)/all_problem_grade_distribution$',
-            'class_dashboard.views.all_problem_grade_distribution', name="all_problem_grade_distribution"),
-
-        #Json request data for metrics for particular section
-        url(r'^courses/(?P<course_id>[^/]+/[^/]+/[^/]+)/problem_grade_distribution/(?P<section>\d+)$',
-            'class_dashboard.views.section_problem_grade_distribution', name="section_problem_grade_distribution"),
-    )
-
-if settings.ENABLE_JASMINE:
-    urlpatterns += (url(r'^_jasmine/', include('django_jasmine.urls')),)
-
-
-=======
         url(r'^courses/(?P<course_id>[^/]+/[^/]+/[^/]+)/all_sequential_open_distrib$',
             'class_dashboard.views.all_sequential_open_distrib', name="all_sequential_open_distrib"),
         url(r'^courses/(?P<course_id>[^/]+/[^/]+/[^/]+)/all_problem_grade_distribution$',
@@ -417,7 +401,6 @@
             'class_dashboard.views.section_problem_grade_distrib', name="section_problem_grade_distrib"),
     )
 
->>>>>>> 76566be2
 if settings.DEBUG or settings.FEATURES.get('ENABLE_DJANGO_ADMIN_SITE'):
     ## Jasmine and admin
     urlpatterns += (url(r'^admin/', include(admin.site.urls)),)
